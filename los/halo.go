--- conflicted
+++ resolved
@@ -134,8 +134,6 @@
 	for i := range hp.rs { hp.rs[i].Clear() }
 }
 
-<<<<<<< HEAD
-=======
 func (hp *HaloProfiles) Reuse(id int, origin *geom.Vec, rMin, rMax float64) {
 	hp.C, hp.R = *origin, float32(rMax)
 	hp.cCopy = hp.C
@@ -160,8 +158,6 @@
 	hp.Clear()
 	out <- 1
 }
-
->>>>>>> 508ecaff
 // HaloProfiles is a terribly-named struct which represents a halo and all its
 // LoS profiles.
 type HaloProfiles struct {
